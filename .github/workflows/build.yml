# Copyright (c) 2020, The OTNS Authors.
# All rights reserved.
#
# Redistribution and use in source and binary forms, with or without
# modification, are permitted provided that the following conditions are met:
# 1. Redistributions of source code must retain the above copyright
#    notice, this list of conditions and the following disclaimer.
# 2. Redistributions in binary form must reproduce the above copyright
#    notice, this list of conditions and the following disclaimer in the
#    documentation and/or other materials provided with the distribution.
# 3. Neither the name of the copyright holder nor the
#    names of its contributors may be used to endorse or promote products
#    derived from this software without specific prior written permission.
#
# THIS SOFTWARE IS PROVIDED BY THE COPYRIGHT HOLDERS AND CONTRIBUTORS "AS IS"
# AND ANY EXPRESS OR IMPLIED WARRANTIES, INCLUDING, BUT NOT LIMITED TO, THE
# IMPLIED WARRANTIES OF MERCHANTABILITY AND FITNESS FOR A PARTICULAR PURPOSE
# ARE DISCLAIMED. IN NO EVENT SHALL THE COPYRIGHT HOLDER OR CONTRIBUTORS BE
# LIABLE FOR ANY DIRECT, INDIRECT, INCIDENTAL, SPECIAL, EXEMPLARY, OR
# CONSEQUENTIAL DAMAGES (INCLUDING, BUT NOT LIMITED TO, PROCUREMENT OF
# SUBSTITUTE GOODS OR SERVICES; LOSS OF USE, DATA, OR PROFITS; OR BUSINESS
# INTERRUPTION) HOWEVER CAUSED AND ON ANY THEORY OF LIABILITY, WHETHER IN
# CONTRACT, STRICT LIABILITY, OR TORT (INCLUDING NEGLIGENCE OR OTHERWISE)
# ARISING IN ANY WAY OUT OF THE USE OF THIS SOFTWARE, EVEN IF ADVISED OF THE
# POSSIBILITY OF SUCH DAMAGE.

name: Build

on:
  push:
    branches-ignore:
      - 'dependabot/**'
  pull_request:
    branches:
      - 'main'

jobs:
  cancel-previous-runs:
    runs-on: ubuntu-22.04
    steps:
      - uses: rokroskar/workflow-run-cleanup-action@master
        env:
          GITHUB_TOKEN: "${{ secrets.GITHUB_TOKEN }}"
        if: "github.ref != 'refs/heads/main'"

  build:
    name: Build (Go ${{ matrix.go }}, ${{ matrix.os }})
    runs-on: ${{ matrix.os }}
    strategy:
      fail-fast: false
      matrix:
        go: [ "1.17", "1.20" ]
<<<<<<< HEAD
        os: [ ubuntu-20.04, macos-12 ]
=======
        os: [ ubuntu-22.04, macos-12 ]
>>>>>>> c2c5fbb7
    steps:
      - uses: actions/setup-go@v3
        with:
          go-version: ${{ matrix.go }}
      - uses: actions/checkout@v3
      - name: Build
        run: |
          ./script/install-deps
          ./script/install<|MERGE_RESOLUTION|>--- conflicted
+++ resolved
@@ -50,11 +50,7 @@
       fail-fast: false
       matrix:
         go: [ "1.17", "1.20" ]
-<<<<<<< HEAD
-        os: [ ubuntu-20.04, macos-12 ]
-=======
         os: [ ubuntu-22.04, macos-12 ]
->>>>>>> c2c5fbb7
     steps:
       - uses: actions/setup-go@v3
         with:
