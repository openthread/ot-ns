--- conflicted
+++ resolved
@@ -100,7 +100,6 @@
                 f"""**[OTNS](https://github.com/openthread/ot-ns) Stress Tests Report Generated at {time.strftime(
                     "%m/%d %H:%M:%S")}**\n""")
             stress_result_fd.write(self.result.format())
-<<<<<<< HEAD
         finally:
             if stress_result_fd is not sys.stdout:
                 stress_result_fd.close()
@@ -117,7 +116,6 @@
     def avg(self, vals: Collection[float]) -> float:
         assert len(vals) > 0
         return sum(vals) / len(vals)
-=======
 
     def expect_all_nodes_become_routers(self, timeout: int = 1000) -> None:
         all_routers = False
@@ -139,5 +137,4 @@
                 break
 
         if not all_routers:
-            raise UnexpectedError("not all nodes are Routers: %s" % self.ns.nodes())
->>>>>>> 2aee0add
+            raise UnexpectedError("not all nodes are Routers: %s" % self.ns.nodes())