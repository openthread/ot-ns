#!/usr/bin/env python3
# Copyright (c) 2023, The OTNS Authors.
# All rights reserved.
#
# Redistribution and use in source and binary forms, with or without
# modification, are permitted provided that the following conditions are met:
# 1. Redistributions of source code must retain the above copyright
#    notice, this list of conditions and the following disclaimer.
# 2. Redistributions in binary form must reproduce the above copyright
#    notice, this list of conditions and the following disclaimer in the
#    documentation and/or other materials provided with the distribution.
# 3. Neither the name of the copyright holder nor the
#    names of its contributors may be used to endorse or promote products
#    derived from this software without specific prior written permission.
#
# THIS SOFTWARE IS PROVIDED BY THE COPYRIGHT HOLDERS AND CONTRIBUTORS "AS IS"
# AND ANY EXPRESS OR IMPLIED WARRANTIES, INCLUDING, BUT NOT LIMITED TO, THE
# IMPLIED WARRANTIES OF MERCHANTABILITY AND FITNESS FOR A PARTICULAR PURPOSE
# ARE DISCLAIMED. IN NO EVENT SHALL THE COPYRIGHT HOLDER OR CONTRIBUTORS BE
# LIABLE FOR ANY DIRECT, INDIRECT, INCIDENTAL, SPECIAL, EXEMPLARY, OR
# CONSEQUENTIAL DAMAGES (INCLUDING, BUT NOT LIMITED TO, PROCUREMENT OF
# SUBSTITUTE GOODS OR SERVICES; LOSS OF USE, DATA, OR PROFITS; OR BUSINESS
# INTERRUPTION) HOWEVER CAUSED AND ON ANY THEORY OF LIABILITY, WHETHER IN
# CONTRACT, STRICT LIABILITY, OR TORT (INCLUDING NEGLIGENCE OR OTHERWISE)
# ARISING IN ANY WAY OUT OF THE USE OF THIS SOFTWARE, EVEN IF ADVISED OF THE
# POSSIBILITY OF SUCH DAMAGE.
#
import logging
import unittest
from typing import Dict

from OTNSTestCase import OTNSTestCase
from otns.cli import errors, OTNS


class CslTests(OTNSTestCase):

    def verifyPings(self, pings, n, maxDelay=1000, maxFails=0):
        self.assertEqual(n, len(pings))
        nFails = 0
        for srcid, dst, datasize, delay in pings:
            if delay == OTNS.MAX_PING_DELAY:
                nFails += 1
            else:
                self.assertTrue(delay <= maxDelay)
        self.assertTrue(nFails <= maxFails)

    def testSsedConnectsToParent(self):
        ns = self.ns

        # add SSED
        nodeid = ns.add("sed", 220, 100)
        ns.node_cmd(nodeid,"csl period 1800")
        ns.go(10)

        # Parent comes in, SSED connects
        ns.add("router", 100, 100)
        ns.go(10)
        self.assertFormPartitions(1)

        # SSED can ping parent
        ns.ping(1,2)
        ns.go(1)
        ns.ping(1,2)
        ns.go(1)
        self.verifyPings(ns.pings(), 2, maxDelay=2000, maxFails=1)

    def testOneParentMultiCslChildren(self):
        ns = self.ns

        # setup a Parent Router with N SSED Children with different CSL Periods.
        N = 8
        ns.add("router", 100, 100)
        aCslPeriods = [3100, 500, 7225, 1024, 3125, 3124, 250, 5999, 777, 1024]
        for n in range(0,N):
            nodeid = ns.add("sed", 80 + n*20, 150)
            ns.node_cmd(nodeid,"csl period " + str(aCslPeriods[n]))
            ns.go(1)
        ns.go(45)
        self.assertFormPartitions(1)

        for k in range(0,5):
            # do some pings
            for n in range(0,N):
                ns.ping(1,2+n)
                ns.go(2)
                ns.ping(2+n,1)
                ns.go(2)

            # long wait and some pings
            ns.go(300)
            for n in range(0,N):
                ns.ping(1,2+n)
                ns.go(20)
                ns.ping(2+n,1)
                ns.go(20)

            # test ping results
            self.verifyPings(ns.pings(), N*4, maxDelay=3000, maxFails=1)

    def testCslReenable(self):
        ns = self.ns

        # setup a Parent Router with SSED Child
        ns.add("router", 100, 100)
        ns.go(10)
        nodeid = ns.add("sed", 200, 100)
        ns.node_cmd(nodeid,"csl period 1800")
        ns.go(10)
        self.assertFormPartitions(1)

        # SSED pings parent
        for n in range(0,15):
            ns.ping(2,1,datasize=n+10)
            ns.go(5)
        self.verifyPings(ns.pings(), 15, maxDelay=3000, maxFails=1)

        # parent pings SSED
        for n in range(0,15):
            ns.ping(1,2,datasize=n+10)
            ns.go(5)
        self.verifyPings(ns.pings(), 15, maxDelay=3000, maxFails=1)

<<<<<<< HEAD
        for k in range(0,2):
=======
        for k in range(0,4):
>>>>>>> 07d68f0b
            # disable CSL
            ns.node_cmd(nodeid,"csl period 0")
            ns.go(1)

            # SSED pings parent
            for n in range(0,15):
                ns.ping(2,1,datasize=n+10)
                ns.go(5)
            self.verifyPings(ns.pings(), 15, maxDelay=3000, maxFails=1)

            # re-enable CSL
            ns.node_cmd(nodeid,"csl period 1800")
            ns.go(1)

            # SSED pings parent
            for n in range(0,15):
                ns.ping(2,1,datasize=n+10)
                ns.go(5)
            self.verifyPings(ns.pings(), 15, maxDelay=3000, maxFails=1)

            # parent pings SSED
            for n in range(0,15):
                ns.ping(1,2,datasize=n+10)
                ns.go(5)
            self.verifyPings(ns.pings(), 15, maxDelay=3000, maxFails=1)

if __name__ == '__main__':
    unittest.main()<|MERGE_RESOLUTION|>--- conflicted
+++ resolved
@@ -121,11 +121,7 @@
             ns.go(5)
         self.verifyPings(ns.pings(), 15, maxDelay=3000, maxFails=1)
 
-<<<<<<< HEAD
-        for k in range(0,2):
-=======
         for k in range(0,4):
->>>>>>> 07d68f0b
             # disable CSL
             ns.node_cmd(nodeid,"csl period 0")
             ns.go(1)
