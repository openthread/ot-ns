// Copyright (c) 2022, The OTNS Authors.
// All rights reserved.
//
// Redistribution and use in source and binary forms, with or without
// modification, are permitted provided that the following conditions are met:
// 1. Redistributions of source code must retain the above copyright
//    notice, this list of conditions and the following disclaimer.
// 2. Redistributions in binary form must reproduce the above copyright
//    notice, this list of conditions and the following disclaimer in the
//    documentation and/or other materials provided with the distribution.
// 3. Neither the name of the copyright holder nor the
//    names of its contributors may be used to endorse or promote products
//    derived from this software without specific prior written permission.
//
// THIS SOFTWARE IS PROVIDED BY THE COPYRIGHT HOLDERS AND CONTRIBUTORS "AS IS"
// AND ANY EXPRESS OR IMPLIED WARRANTIES, INCLUDING, BUT NOT LIMITED TO, THE
// IMPLIED WARRANTIES OF MERCHANTABILITY AND FITNESS FOR A PARTICULAR PURPOSE
// ARE DISCLAIMED. IN NO EVENT SHALL THE COPYRIGHT HOLDER OR CONTRIBUTORS BE
// LIABLE FOR ANY DIRECT, INDIRECT, INCIDENTAL, SPECIAL, EXEMPLARY, OR
// CONSEQUENTIAL DAMAGES (INCLUDING, BUT NOT LIMITED TO, PROCUREMENT OF
// SUBSTITUTE GOODS OR SERVICES; LOSS OF USE, DATA, OR PROFITS; OR BUSINESS
// INTERRUPTION) HOWEVER CAUSED AND ON ANY THEORY OF LIABILITY, WHETHER IN
// CONTRACT, STRICT LIABILITY, OR TORT (INCLUDING NEGLIGENCE OR OTHERWISE)
// ARISING IN ANY WAY OUT OF THE USE OF THIS SOFTWARE, EVEN IF ADVISED OF THE
// POSSIBILITY OF SUCH DAMAGE.

package dispatcher

import (
	"fmt"
	"math/rand"
	"math"
	"net"
	"time"
	"os"
	"sort"
	"strconv"
	"strings"
	"sync"

	"github.com/openthread/ot-ns/progctx"
	"github.com/openthread/ot-ns/dissectpkt"
	"github.com/openthread/ot-ns/dissectpkt/wpan"
	"github.com/openthread/ot-ns/energy"
	"github.com/openthread/ot-ns/pcap"
	"github.com/openthread/ot-ns/radiomodel"
	"github.com/openthread/ot-ns/threadconst"
	"github.com/openthread/ot-ns/visualize"
	"github.com/simonlingoogle/go-simplelogger"
	. "github.com/openthread/ot-ns/types"
)

const (
	Ever uint64 = math.MaxUint64 / 2
)

const (
	MaxSimulateSpeed = 1000000
)

type pcapFrameItem struct {
	Ustime uint64
	Data   []byte
}

type Config struct {
	Speed       float64
	Real        bool
	Host        string
	Port        int
	DumpPackets bool
	NoPcap      bool
}

func DefaultConfig() *Config {
	return &Config{
		Speed:       1,
		Real:        false,
		Host:        "localhost",
		Port:        threadconst.InitialDispatcherPort,
		DumpPackets: false,
	}
}

type CallbackHandler interface {
	OnNodeFail(nodeid NodeId)
	OnNodeRecover(nodeid NodeId)

	// Notifies that the node's UART was written with data.
	OnUartWrite(nodeid NodeId, data []byte)
}

type goDuration struct {
	duration time.Duration
	done     chan struct{}
}

type Dispatcher struct {
	ctx                   *progctx.ProgCtx
	cfg                   Config
	cbHandler             CallbackHandler
	udpln                 *net.UDPConn
	eventChan             chan *Event
	waitGroup             sync.WaitGroup
	CurTime               uint64
	pauseTime             uint64
	alarmMgr              *alarmMgr
	eventQueue            *sendQueue
	nodes                 map[NodeId]*Node
	deletedNodes          map[NodeId]struct{}
	aliveNodes            map[NodeId]struct{}
	pcap                  *pcap.File
	pcapFrameChan         chan pcapFrameItem
	vis                   visualize.Visualizer
	taskChan              chan func()
	speed                 float64
	speedStartRealTime    time.Time
	speedStartTime        uint64
	extaddrMap            map[uint64]*Node
	rloc16Map             rloc16Map
	goDurationChan        chan goDuration
	globalPacketLossRatio float64
	visOptions            VisualizationOptions
	coaps                 *coapsHandler

	Counters struct {
		// Event counters
		AlarmEvents      uint64
		RadioEvents      uint64
		StatusPushEvents uint64
		UartWriteEvents  uint64
		CollisionEvents  uint64
		// Packet dispatching counters
		DispatchByExtAddrSucc   uint64
		DispatchByExtAddrFail   uint64
		DispatchByShortAddrSucc uint64
		DispatchByShortAddrFail uint64
		DispatchAllInRange      uint64
	}
	watchingNodes  map[NodeId]struct{}
	energyAnalyser *energy.EnergyAnalyser
	stopped        bool
	radioModel     radiomodel.RadioModel
}

func NewDispatcher(ctx *progctx.ProgCtx, cfg *Config, cbHandler CallbackHandler) *Dispatcher {
	simplelogger.AssertTrue(!cfg.Real || cfg.Speed == 1)

	udpAddr, err := net.ResolveUDPAddr("udp4", fmt.Sprintf("%s:%d", cfg.Host, cfg.Port))
	simplelogger.FatalIfError(err, err)
	ln, err := net.ListenUDP("udp", udpAddr)
	simplelogger.FatalIfError(err, err)
	_ = ln.SetWriteBuffer(25 * 1024 * 1024)
	_ = ln.SetReadBuffer(25 * 1024 * 1024)
	simplelogger.Infof("dispatcher listening on %s ...", udpAddr)

	simplelogger.AssertNil(err)

	vis := visualize.NewNopVisualizer()

	d := &Dispatcher{
		ctx:                ctx,
		cfg:                *cfg,
		cbHandler:          cbHandler,
		udpln:              ln,
		eventChan:          make(chan *Event, 10000),
		eventQueue:         newSendQueue(),
		alarmMgr:           newAlarmMgr(),
		nodes:              make(map[NodeId]*Node),
		deletedNodes:       map[NodeId]struct{}{},
		aliveNodes:         make(map[NodeId]struct{}),
		extaddrMap:         map[uint64]*Node{},
		rloc16Map:          rloc16Map{},
		pcapFrameChan:      make(chan pcapFrameItem, 100000),
		speed:              cfg.Speed,
		speedStartRealTime: time.Now(),
		vis:                vis,
		taskChan:           make(chan func(), 100),
		watchingNodes:      map[NodeId]struct{}{},
		goDurationChan:     make(chan goDuration, 10),
		visOptions:         defaultVisualizationOptions(),
	}
	d.speed = d.normalizeSpeed(d.speed)
	if !d.cfg.NoPcap {
		d.pcap, err = pcap.NewFile("current.pcap")
		simplelogger.PanicIfError(err)
		go d.pcapFrameWriter()
	}

	go d.eventsReader()

	d.vis.SetSpeed(d.speed)
	simplelogger.Infof("dispatcher started: cfg=%+v", *cfg)

	return d
}

func (d *Dispatcher) Stop() {
	if d.stopped {
		return
	}
	d.stopped = true
	close(d.pcapFrameChan)
	d.vis.Stop()
	d.waitGroup.Wait()
}

func (d *Dispatcher) Nodes() map[NodeId]*Node {
	return d.nodes
}

func (d *Dispatcher) Go(duration time.Duration) <-chan struct{} {
	done := make(chan struct{})
	d.goDurationChan <- goDuration{
		duration: duration,
		done:     done,
	}
	return done
}

func (d *Dispatcher) Run() {
	d.ctx.WaitAdd("dispatcher", 1)
	defer d.ctx.WaitDone("dispatcher")
	defer simplelogger.Debugf("dispatcher exit.")

	defer d.Stop()

	done := d.ctx.Done()
loop:
	for {
		select {
		case f := <-d.taskChan:
			f()
			break
		case duration := <-d.goDurationChan:
			// sync the speed start time with the current time
			if len(d.nodes) == 0 {
				// no nodes, sleep for a small duration to avoid high cpu
				d.RecvEvents()
				time.Sleep(time.Millisecond * 10)
				close(duration.done)
				break
			}

			d.speedStartRealTime = time.Now()
			d.speedStartTime = d.CurTime

			simplelogger.AssertTrue(d.CurTime == d.pauseTime)
			oldPauseTime := d.pauseTime
			d.pauseTime += uint64(duration.duration / time.Microsecond)
			if d.pauseTime > Ever || d.pauseTime < oldPauseTime {
				d.pauseTime = Ever
			}

			simplelogger.AssertTrue(d.CurTime <= d.pauseTime)
			d.goUntilPauseTime()

			if d.ctx.Err() != nil {
				close(duration.done)
				break loop
			}

			simplelogger.AssertTrue(d.CurTime == d.pauseTime)
			d.syncAllNodes()
			if d.pcap != nil {
				_ = d.pcap.Sync()
			}
			close(duration.done)
			break
		case <-done:
			break loop
		}
	}
}

func (d *Dispatcher) goUntilPauseTime() {
	for d.CurTime < d.pauseTime {
		d.handleTasks()

		if d.ctx.Err() != nil {
			break
		}

		// keep receiving events from OT nodes until all are asleep i.e. will not produce more events.
		d.RecvEvents()
		if !d.stopped {
			d.syncAliveNodes() // normally there should not be any alive nodes anymore.
		}
		if len(d.aliveNodes) == 0 {
			// all are asleep now - process the next Events in queue, either alarm or other type, for a single time.
			goon := d.processNextEvent()
			simplelogger.AssertTrue(d.CurTime <= d.pauseTime)

			if !goon && len(d.aliveNodes) == 0 {
				d.advanceTime(d.pauseTime) // if nothing more to do before d.pauseTime.
			}
		}
	}
}

// handleRecvEvent is the central handler for all events externally received from OpenThread nodes.
// It may only process events immediately that are to be executed at time d.CurTime. Future events
// will need to be queued (scheduled).
func (d *Dispatcher) handleRecvEvent(evt *Event) {
	nodeid := evt.NodeId
	node := d.nodes[nodeid]

<<<<<<< HEAD
	if node == nil {
		if !d.isDeleted(nodeid) {
			// can not find the node, and the node is not registered (created by OTNS)
			simplelogger.Warnf("Event (type %v) received from unknown Node %v, discarding.", evt.Type, evt.NodeId)
		}
		return // node was deleted already: just silently ignore event.
=======
	if d.isWatching(evt.NodeId) {
		simplelogger.Infof("Node %d <<< %+v, cur time %d, node time %d, delay %d", evt.NodeId, *evt,
			d.CurTime, int64(d.nodes[nodeid].CurTime)-int64(d.CurTime), evt.Delay)
>>>>>>> 7f47c5e7
	}
	d.setAlive(nodeid)          // node stays alive until Alarm event is received.
	evt.Timestamp = d.CurTime   // timestamp incoming event
	node.peerAddr = evt.SrcAddr // assign source address from event to node

	// TODO document this use (for alarm messages)
	delay := evt.Delay
	if delay >= 2147483647 {
		delay = Ever
	}

	// should not receive alarm event and radio event in real mode
	if d.cfg.Real && (evt.Type == EventTypeAlarmFired || evt.Type == EventTypeRadioReceived ||
		evt.Type == EventTypeRadioCommStart || evt.Type == EventTypeRadioChannelSample ||
		evt.Type == EventTypeRadioState) {
		simplelogger.Warnf("unexpected event in real mode: %v", evt.Type)
		return
	}

	switch evt.Type {
	case EventTypeAlarmFired:
		d.Counters.AlarmEvents += 1
		d.setSleeping(node.Id)
		d.alarmMgr.SetTimestamp(nodeid, d.CurTime+delay) // schedule future wake-up of node
	case EventTypeRadioReceived:
		simplelogger.Panicf("legacy EventTypeRadioReceived received")
	case EventTypeRadioCommStart:
		fallthrough
	case EventTypeRadioChannelSample:
		d.Counters.RadioEvents += 1
		d.radioModel.HandleEvent(node.radioNode, d.eventQueue, evt)
	case EventTypeRadioState:
		d.Counters.RadioEvents += 1
		d.handleRadioState(node, evt)
		d.radioModel.HandleEvent(node.radioNode, d.eventQueue, evt)
	case EventTypeStatusPush:
		d.Counters.StatusPushEvents += 1
		d.handleStatusPush(node, string(evt.Data))
	case EventTypeUartWrite:
		d.Counters.UartWriteEvents += 1
		d.cbHandler.OnUartWrite(node.Id, evt.Data)
	default:
		simplelogger.Panicf("received event type not implemented: %v", evt.Type)
	}
}

// RecvEvents receives events from nodes, and handles these, until there is no more alive node.
func (d *Dispatcher) RecvEvents() int {
	blockTimeout := time.After(time.Second * 5)
	count := 0

loop:
	for {
		shouldBlock := len(d.aliveNodes) > 0

		if shouldBlock {
			select {
			case evt := <-d.eventChan:
				count += 1
				d.handleRecvEvent(evt)
			case <-blockTimeout:
				// timeout
				break loop
			}
		} else {
			select {
			case evt := <-d.eventChan:
				count += 1
				d.handleRecvEvent(evt)
			default:
				break loop
			}
		}
	}
	return count
}

// processNextEvent processes all next events from the eventQueue for the current time instant.
// Returns true if the simulation needs to continue, or false if not (e.g. it's time to pause).
func (d *Dispatcher) processNextEvent() bool {
	simplelogger.AssertTrue(d.CurTime <= d.pauseTime)

	// fetch time of next event
	nextAlarmTime := d.alarmMgr.NextTimestamp()
	nextSendTime := d.eventQueue.NextTimestamp()
	simplelogger.AssertTrue(nextSendTime >= d.CurTime && nextAlarmTime >= d.CurTime)

	nextEventTime := min(nextAlarmTime, nextSendTime)

	// convert nextEventTime to real time
	if d.speed < MaxSimulateSpeed {
		var sleepUntilTime = nextEventTime
		if sleepUntilTime > d.pauseTime {
			sleepUntilTime = d.pauseTime
		}

		var needSleepDuration time.Duration
		if d.speed <= 0 {
			needSleepDuration = time.Hour
		} else {
			needSleepDuration = time.Duration(float64(sleepUntilTime-d.speedStartTime)/d.speed) * time.Microsecond
		}
		sleepUntilRealTime := d.speedStartRealTime.Add(needSleepDuration)
		now := time.Now()
		sleepTime := sleepUntilRealTime.Sub(now)

		if sleepTime > 0 {
			if sleepTime > time.Millisecond*10 {
				sleepTime = time.Millisecond * 10
			}
			time.Sleep(sleepTime)

			if d.cfg.Real {
				curTime := d.speedStartTime + uint64(float64(time.Since(d.speedStartRealTime)/time.Microsecond)*d.speed)
				if curTime > d.pauseTime {
					curTime = d.pauseTime
				}
				d.advanceTime(curTime)
			}
			return true
		}
	}

	if nextEventTime > d.pauseTime {
		return false
	}

	// process (if any) all queued events, that happen at exactly procUntilTime
	procUntilTime := nextEventTime
	for nextEventTime <= procUntilTime {

		d.advanceTime(nextEventTime)

		if nextAlarmTime <= nextSendTime {
			// process next alarm
			nextAlarm := d.alarmMgr.NextAlarm()
			node := d.nodes[nextAlarm.NodeId]
			simplelogger.AssertNotNil(nextAlarm)
			if node != nil {
				d.advanceNodeTime(node, nextAlarm.Timestamp, false)
			}

		} else {
			// process next event from the queue
			evt := d.eventQueue.PopNext()
			simplelogger.AssertTrue(evt.Timestamp == nextEventTime)
			simplelogger.AssertTrue(nextAlarmTime == d.CurTime || nextSendTime == d.CurTime)
			node := d.nodes[evt.NodeId]
			if node != nil {
				// execute event - either a msg sent out, or handled by RadioModel.
				if !evt.MustDispatch {
					d.radioModel.HandleEvent(node.radioNode, d.eventQueue, evt)
				} else {
					switch evt.Type {
					case EventTypeRadioCommStart:
						d.sendRadioCommRxStartEvents(node, evt)
					case EventTypeRadioRxDone:
						d.sendRadioCommRxDoneEvents(node, evt)
					default:
						if d.radioModel.OnEventDispatch(node.radioNode, node.radioNode, evt) {
							node.sendEvent(evt)
						}
					}
				}

			} else {
				// node may have been deleted in the meantime.
				simplelogger.Debugf("processNextEvent() skipping event for deleted/unknown node %v: %v", evt.NodeId, evt)
			}

		}
		nextAlarmTime = d.alarmMgr.NextTimestamp()
		nextSendTime = d.eventQueue.NextTimestamp()
		nextEventTime = min(nextAlarmTime, nextSendTime)
	}

	return len(d.nodes) > 0
}

func (d *Dispatcher) eventsReader() {
	udpln := d.udpln
	readbuf := make([]byte, 4096)

	for {
		// loop and read events from UDP socket until all nodes are asleep
		n, srcaddr, err := udpln.ReadFromUDP(readbuf)
		if err != nil {
			if nerr, ok := err.(net.Error); ok && nerr.Timeout() {
				time.Sleep(time.Millisecond * 100)
				continue
			}

			simplelogger.Fatalf("UDP events reader quit.")
			break
		}

		evt := &Event{}
		evt.Deserialize(readbuf[0:n])
		evt.NodeId = srcaddr.Port - d.cfg.Port
		evt.SrcAddr = srcaddr

		d.eventChan <- evt
	}
}

func (d *Dispatcher) advanceNodeTime(node *Node, timestamp uint64, force bool) {
	simplelogger.AssertNotNil(node)
	if d.cfg.Real {
		node.CurTime = timestamp
		return
	}

	oldTime := node.CurTime
	if timestamp <= oldTime && !force {
		// node time was already newer than the requested timestamp
		return
	}
<<<<<<< HEAD
	msg := &Event{
		Type:      EventTypeAlarmFired,
		Timestamp: timestamp,
=======

	d.alarmMgr.SetNotified(id)
	d.setAlive(id)
	if d.isWatching(id) {
		simplelogger.Infof("Node %d >>> advance time %v -> %v", id, oldTime, timestamp)
>>>>>>> 7f47c5e7
	}
	node.sendEvent(msg) // actively move the node's virtual-time to new time using an alarm-event msg.
}

// SendToUART sends data to virtual time UART of the target node.
func (d *Dispatcher) SendToUART(id NodeId, data []byte) {
	evt := &Event{
		Timestamp: InvalidTimestamp,
		Delay:     0,
		Type:      EventTypeUartWrite,
		Data:      data,
		NodeId:    id,
	}
	dstnode := d.nodes[id]
	if dstnode != nil {
		dstnode.sendEvent(evt)
	} else {
		simplelogger.Debugf("SendToUART() failed to send to deleted/unknown node: %v", id)
	}
}

// sendRadioCommRxStartEvents dispatches an event to nearby nodes eligible to receiving the frame.
// It also logs the frame in pcap/dump and visualizes the sending.
func (d *Dispatcher) sendRadioCommRxStartEvents(srcNode *Node,
	evt *Event) {
	simplelogger.AssertTrue(evt.Type == EventTypeRadioCommStart)
	if srcNode.isFailed {
		return // source node can't send - don't send
	}

	// record the sent frame in Pcap/Dump logs - once, at time of Tx start.
	if !d.cfg.NoPcap {
		d.pcapFrameChan <- pcapFrameItem{evt.Timestamp, evt.Data[RadioMessagePsduOffset:]}
	}
	if d.cfg.DumpPackets {
		d.dumpPacket(evt)
	}

	// dispatch the message to all in range that are receiving.
	neighborNodes := map[NodeId]*Node{}
	for _, dstNode := range d.nodes {
		if d.checkRadioReachable(srcNode, dstNode) {
			d.sendOneRadioFrame(evt, srcNode, dstNode)
			neighborNodes[dstNode.Id] = dstNode
		}
	}
	d.Counters.DispatchAllInRange++

	// visualize the transmission and (intended) reception of the frame, based on addressing.
	pktinfo := dissectpkt.Dissect(evt.Data)
	pktFrame := pktinfo.MacFrame
	dstAddrMode := pktFrame.FrameControl.DstAddrMode()

	if dstAddrMode == wpan.DstAddrModeExtended {
		// unicast ExtAddr frame
		dstNode := d.extaddrMap[pktFrame.DstAddrExtended]
		if dstNode != nil && neighborNodes[dstNode.Id] != nil {
			d.visSendFrame(srcNode.Id, dstNode.Id, pktFrame)
		} else {
			// extAddr didn't exist or was out of range
			d.visSendFrame(srcNode.Id, InvalidNodeId, pktFrame)
		}

	} else if dstAddrMode == wpan.DstAddrModeShort && pktFrame.DstAddrShort != threadconst.BroadcastRloc16 {
		// unicast short addr frame. May go to multiple if multiple nodes use same short addr.
		dstNodes := d.rloc16Map[pktFrame.DstAddrShort]

		if dstNodes != nil && len(dstNodes) > 0 {
			for _, dstNode := range dstNodes {
				if neighborNodes[dstNode.Id] != nil {
					d.visSendFrame(srcNode.Id, dstNode.Id, pktFrame)
				}
			}
		} else {
			d.visSendFrame(srcNode.Id, InvalidNodeId, pktFrame)
		}

	} else {
		// broadcast frame
		d.visSendFrame(srcNode.Id, BroadcastNodeId, pktFrame)
	}
}

// sendRadioCommRxDoneEvents dispatches an event where >=1 nodes may receive a frame that is done
// being transmitted, determines who receives it, and also does frame logging/pcap and visualization events.
func (d *Dispatcher) sendRadioCommRxDoneEvents(srcNode *Node,
	evt *Event) {
	simplelogger.AssertTrue(evt.Type == EventTypeRadioRxDone)
	if srcNode.isFailed {
		return // source node can't send - don't send, and don't log in pcap.
	}

	// try to dispatch the message by address directly to the right node
	pktinfo := dissectpkt.Dissect(evt.Data)
	pktFrame := pktinfo.MacFrame
	dispatchedByDstAddr := false
	dstAddrMode := pktFrame.FrameControl.DstAddrMode()

	if dstAddrMode == wpan.DstAddrModeExtended {
		// the message should only be dispatched to the target node with the extaddr
		dstnode := d.extaddrMap[pktFrame.DstAddrExtended]
		if dstnode != srcNode && dstnode != nil {
			if d.checkRadioReachable(srcNode, dstnode) {
				d.sendOneRadioFrame(evt, srcNode, dstnode)
			}
			d.Counters.DispatchByExtAddrSucc++
		} else {
			d.Counters.DispatchByExtAddrFail++
		}
		dispatchedByDstAddr = true

	} else if dstAddrMode == wpan.DstAddrModeShort &&
		pktFrame.DstAddrShort != threadconst.BroadcastRloc16 {
		// unicast message should only be dispatched to target node(s) with the rloc16
		dstNodes := d.rloc16Map[pktFrame.DstAddrShort]
		dispatchCnt := 0

		if dstNodes != nil && len(dstNodes) > 0 {
			for _, dstNode := range dstNodes {
				if d.checkRadioReachable(srcNode, dstNode) {
					d.sendOneRadioFrame(evt, srcNode, dstNode)
					dispatchCnt++
				}
			}
			d.Counters.DispatchByShortAddrSucc++
		} else {
			d.Counters.DispatchByShortAddrFail++
		}
		dispatchedByDstAddr = true
	}

	// if not dispatched yet, dispatch to all nodes able to receive. Works e.g. for Acks that don't have
	// a destination address.
	if !dispatchedByDstAddr {
		for _, dstNode := range d.nodes {
			if d.checkRadioReachable(srcNode, dstNode) {
				d.sendOneRadioFrame(evt, srcNode, dstNode)
			}
		}
		d.Counters.DispatchAllInRange++
	}
}

func (d *Dispatcher) checkRadioReachable(src *Node,
	dst *Node) bool {
	// the RadioModel will check distance and radio-state of receivers.
	return src != dst && src != nil && dst != nil &&
		d.radioModel.CheckRadioReachable(src.radioNode, dst.radioNode)
}

func (d *Dispatcher) sendOneRadioFrame(evt *Event,
	srcnode *Node, dstnode *Node) {
	simplelogger.AssertFalse(d.cfg.Real)
	simplelogger.AssertTrue(EventTypeRadioCommStart == evt.Type || EventTypeRadioRxDone == evt.Type)
	simplelogger.AssertTrue(srcnode != dstnode)

	// Tx failure cases below:
	//   1) 'failed' state of the dest node
	if dstnode.isFailed {
		return
	}

<<<<<<< HEAD
	//   2) dispatcher's random packet loss Event (separate from radio model)
	if d.globalPacketLossRatio > 0 {
		datalen := len(evt.Data)
		succRate := math.Pow(1.0-d.globalPacketLossRatio, float64(datalen)/128.0)
		if rand.Float64() >= succRate {
			return
=======
	dstnodeid := dstnode.Id
	d.alarmMgr.SetNotified(dstnodeid)
	d.setAlive(dstnodeid)

	if d.isWatching(dstnodeid) {
		if dstnode == srcnode {
			simplelogger.Infof("Node %d >>> TX DONE", dstnodeid)
		} else {
			simplelogger.Infof("Node %d >>> received message from node %d", dstnodeid, srcnode.Id)
>>>>>>> 7f47c5e7
		}
	}

	// create new Event copy for individual dispatch to dstNode.
	evt2 := evt.Copy()

	// Tx failure cases below:
	//   3) radio model indicates failure on this specific link (e.g. interference) now.
	// Below lets the radio model process every individual dispatch, to set RSSI, error, etc.
	if d.radioModel.OnEventDispatch(srcnode.radioNode, dstnode.radioNode, &evt2) {
		// send the event plus time keeping - moves dstnode's time to the current send-event's time.
		dstnode.sendEvent(&evt2)
	}
}

func (d *Dispatcher) setAlive(nodeid NodeId) {
	if d.cfg.Real {
		// real devices are always considered sleeping
		return
	}
	d.aliveNodes[nodeid] = struct{}{}
}

func (d *Dispatcher) isAlive(nodeid NodeId) bool {
	if _, ok := d.aliveNodes[nodeid]; ok {
		return true
	}
	return false
}

func (d *Dispatcher) isDeleted(nodeid NodeId) bool {
	if _, ok := d.deletedNodes[nodeid]; ok {
		return true
	}
	return false
}

func (d *Dispatcher) setSleeping(nodeid NodeId) {
	simplelogger.AssertFalse(d.cfg.Real)
	delete(d.aliveNodes, nodeid)
}

// syncAliveNodes advances the node's time of alive nodes only to current dispatcher time.
func (d *Dispatcher) syncAliveNodes() {
	if len(d.aliveNodes) == 0 {
		return
	}

	simplelogger.Warnf("syncing %d alive nodes: %v", len(d.aliveNodes), d.aliveNodes)
	for nodeid := range d.aliveNodes {
		d.advanceNodeTime(d.nodes[nodeid], d.CurTime, true)
	}
}

// syncAllNodes advances all of the node's time to current dispatcher time.
func (d *Dispatcher) syncAllNodes() {
	for nodeid := range d.nodes {
		d.advanceNodeTime(d.nodes[nodeid], d.CurTime, false)
	}
}

func (d *Dispatcher) pcapFrameWriter() {
	d.waitGroup.Add(1)
	defer d.waitGroup.Done()

	defer func() {
		err := d.pcap.Close()
		if err != nil {
			simplelogger.Errorf("failed to close pcap: %v", err)
		}
	}()
	for item := range d.pcapFrameChan {
		err := d.pcap.AppendFrame(item.Ustime, item.Data)
		if err != nil {
			simplelogger.Errorf("write pcap failed:%+v", err)
		}
	}
}

func (d *Dispatcher) SetVisualizer(vis visualize.Visualizer) {
	simplelogger.AssertNotNil(vis)
	d.vis = vis
	d.vis.SetSpeed(d.speed)
	d.vis.SetEnergyAnalyser(d.energyAnalyser)
}

func (d *Dispatcher) GetVisualizer() visualize.Visualizer {
	return d.vis
}

func (d *Dispatcher) handleStatusPush(srcnode *Node, data string) {
	simplelogger.Debugf("status push: %d: %#v ts=%v", srcnode.Id, data, d.CurTime)
	statuses := strings.Split(data, ";")
	srcid := srcnode.Id
	for _, status := range statuses {
		sp := strings.Split(status, "=")
		if len(sp) != 2 {
			continue
		}
		if sp[0] == "transmit" {
			d.visStatusPushTransmit(srcnode, sp[1])
		} else if sp[0] == "role" {
			role, err := strconv.Atoi(sp[1])
			simplelogger.PanicIfError(err)
			d.setNodeRole(srcnode, OtDeviceRole(role))
		} else if sp[0] == "rloc16" {
			rloc16, err := strconv.Atoi(sp[1])
			simplelogger.PanicIfError(err)
			d.setNodeRloc16(srcid, uint16(rloc16))
		} else if sp[0] == "ping_request" {
			// e.x. ping_request=fdde:ad00:beef:0:556:90c8:ffaf:b7a3$0$4026600960
			args := strings.Split(sp[1], ",")
			dstaddr := args[0]
			datasize, err := strconv.Atoi(args[1])
			simplelogger.PanicIfError(err)
			timestamp, err := strconv.ParseUint(args[2], 10, 64)
			simplelogger.PanicIfError(err)
			srcnode.onPingRequest(d.convertNodeMilliTime(srcnode, uint32(timestamp)), dstaddr, datasize)
		} else if sp[0] == "ping_reply" {
			//e.x.ping_reply=fdde:ad00:beef:0:556:90c8:ffaf:b7a3$0$0$64
			args := strings.Split(sp[1], ",")
			dstaddr := args[0]
			datasize, err := strconv.Atoi(args[1])
			simplelogger.PanicIfError(err)
			timestamp, err := strconv.ParseUint(args[2], 10, 64)
			simplelogger.PanicIfError(err)
			hoplimit, err := strconv.Atoi(args[3])
			simplelogger.PanicIfError(err)
			srcnode.onPingReply(d.convertNodeMilliTime(srcnode, uint32(timestamp)), dstaddr, datasize, hoplimit)
		} else if sp[0] == "coap" {
			d.handleCoapEvent(srcnode, sp[1])
		} else if sp[0] == "parid" {
			// set partition id
			parid, err := strconv.ParseUint(sp[1], 16, 32)
			simplelogger.PanicIfError(err)
			srcnode.PartitionId = uint32(parid)
			d.vis.SetNodePartitionId(srcid, uint32(parid))
		} else if sp[0] == "router_added" {
			extaddr, err := strconv.ParseUint(sp[1], 16, 64)
			simplelogger.PanicIfError(err)
			if d.visOptions.RouterTable {
				d.vis.AddRouterTable(srcid, extaddr)
			}
		} else if sp[0] == "router_removed" {
			extaddr, err := strconv.ParseUint(sp[1], 16, 64)
			simplelogger.PanicIfError(err)
			if d.visOptions.RouterTable {
				d.vis.RemoveRouterTable(srcid, extaddr)
			}
		} else if sp[0] == "child_added" {
			extaddr, err := strconv.ParseUint(sp[1], 16, 64)
			simplelogger.PanicIfError(err)
			if d.visOptions.ChildTable {
				d.vis.AddChildTable(srcid, extaddr)
			}
		} else if sp[0] == "child_removed" {
			extaddr, err := strconv.ParseUint(sp[1], 16, 64)
			simplelogger.PanicIfError(err)
			if d.visOptions.ChildTable {
				d.vis.RemoveChildTable(srcid, extaddr)
			}
		} else if sp[0] == "parent" {
			extaddr, err := strconv.ParseUint(sp[1], 16, 64)
			simplelogger.PanicIfError(err)
			d.vis.SetParent(srcid, extaddr)
		} else if sp[0] == "joiner_state" {
			joinerState, err := strconv.Atoi(sp[1])
			simplelogger.PanicIfError(err)
			srcnode.onJoinerState(OtJoinerState(joinerState))
		} else if sp[0] == "extaddr" {
			extaddr, err := strconv.ParseUint(sp[1], 16, 64)
			simplelogger.PanicIfError(err)
			srcnode.onStatusPushExtAddr(extaddr)
		} else if sp[0] == "mode" {
			mode := ParseNodeMode(sp[1])
			d.vis.SetNodeMode(srcid, mode)
		} else {
			simplelogger.Warnf("unknown status push: %s=%s", sp[0], sp[1])
		}
	}
}

func (d *Dispatcher) AddNode(nodeid NodeId, cfg *NodeConfig) {
	simplelogger.AssertNil(d.nodes[nodeid])
	simplelogger.Infof("dispatcher add node %d", nodeid)
	node := newNode(d, nodeid, cfg)
	d.nodes[nodeid] = node
	d.alarmMgr.AddNode(nodeid)
	d.energyAnalyser.AddNode(nodeid, d.CurTime)
	d.vis.AddNode(nodeid, cfg.X, cfg.Y, cfg.RadioRange)
	d.radioModel.AddNode(nodeid, node.radioNode)
	d.setAlive(nodeid)

	if !d.cfg.Real {
		d.detectNodeExtAddr(node)
	}
}

// detectNodeExtAddr waits until node's extended address is emitted. Not to be used for real devices.
// This helps OTNS to make sure that the child process is ready to receive UDP events.
func (d *Dispatcher) detectNodeExtAddr(node *Node) {
	t0 := time.Now()
	deadline := t0.Add(time.Second * 10)
	for node.ExtAddr == InvalidExtAddr && time.Now().Before(deadline) {
		d.RecvEvents()
	}

	if node.ExtAddr == InvalidExtAddr {
		simplelogger.Panicf("expect node %d's extaddr to be valid, but failed", node.Id)
	} else {
		takeTime := time.Since(t0)
		simplelogger.Debugf("node %d's extaddr becomes valid in %v", node.Id, takeTime)
	}
}

func (d *Dispatcher) setNodeRloc16(srcid NodeId, rloc16 uint16) {
	node := d.nodes[srcid]
	simplelogger.AssertNotNil(node)

	simplelogger.Debugf("set node rloc: %x -> %x", node.Rloc16, rloc16)
	oldRloc16 := node.Rloc16
	if oldRloc16 != threadconst.InvalidRloc16 {
		// remove node from old rloc map
		d.rloc16Map.Remove(oldRloc16, node)
	}

	node.Rloc16 = rloc16
	if rloc16 != threadconst.InvalidRloc16 {
		// add node to the new rloc map
		d.rloc16Map.Add(rloc16, node)
	}

	d.vis.SetNodeRloc16(srcid, rloc16)
}

func (d *Dispatcher) visStatusPushTransmit(srcnode *Node, s string) {
	var fcf wpan.FrameControl

	// only visualize `transmit` status emitting in real mode because simulation nodes already have radio events visualized
	if !d.cfg.Real {
		return
	}

	parts := strings.Split(s, ",")

	if len(parts) < 3 {
		simplelogger.Panicf("invalid status push: transmit=%s", s)
	}

	channel, err := strconv.Atoi(parts[0])
	simplelogger.PanicIfError(err)
	fcfval, err := strconv.ParseUint(parts[1], 16, 16)
	simplelogger.PanicIfError(err)
	fcf = wpan.FrameControl(fcfval)

	seq, err := strconv.Atoi(parts[2])
	simplelogger.PanicIfError(err)

	dstAddrMode := fcf.DstAddrMode()

	visInfo := &visualize.MsgVisualizeInfo{
		Channel:      uint8(channel),
		FrameControl: fcf,
		Seq:          uint8(seq),
	}

	if dstAddrMode == wpan.DstAddrModeExtended {
		dstExtend, err := strconv.ParseUint(parts[3], 16, 64)
		simplelogger.PanicIfError(err)

		visInfo.DstAddrExtended = dstExtend

		dstnode := d.extaddrMap[dstExtend]
		if dstnode != srcnode && dstnode != nil {
			d.visSend(srcnode.Id, dstnode.Id, visInfo)
		} else {
			d.visSend(srcnode.Id, InvalidNodeId, visInfo)
		}
	} else if dstAddrMode == wpan.DstAddrModeShort {
		dstShortVal, err := strconv.ParseUint(parts[3], 16, 16)
		simplelogger.PanicIfError(err)

		dstShort := uint16(dstShortVal)
		visInfo.DstAddrShort = dstShort

		if dstShort != threadconst.BroadcastRloc16 {
			// unicast message should only be dispatched to target node with the rloc16
			dstnodes := d.rloc16Map[dstShort]

			if len(dstnodes) > 0 {
				for _, dstnode := range dstnodes {
					d.visSend(srcnode.Id, dstnode.Id, visInfo)
				}
			} else {
				d.visSend(srcnode.Id, InvalidNodeId, visInfo)
			}
		} else {
			d.vis.Send(srcnode.Id, BroadcastNodeId, visInfo)
		}
	} else {
		d.vis.Send(srcnode.Id, BroadcastNodeId, visInfo)
	}
}

func (d *Dispatcher) visSendFrame(srcid NodeId, dstid NodeId, pktframe *wpan.MacFrame) {
	d.visSend(srcid, dstid, &visualize.MsgVisualizeInfo{
		Channel:         pktframe.Channel,
		FrameControl:    pktframe.FrameControl,
		Seq:             pktframe.Seq,
		DstAddrShort:    pktframe.DstAddrShort,
		DstAddrExtended: pktframe.DstAddrExtended,
	})
}

func (d *Dispatcher) visSend(srcid NodeId, dstid NodeId, visInfo *visualize.MsgVisualizeInfo) {
	if dstid == BroadcastNodeId {
		if visInfo.FrameControl.FrameType() == wpan.FrameTypeAck {
			if !d.visOptions.AckMessage {
				return
			}
		} else {
			if !d.visOptions.BroadcastMessage {
				return
			}
		}
	} else {
		if !d.visOptions.UnicastMessage {
			return
		}
	}

	d.vis.Send(srcid, dstid, visInfo)
}

func (d *Dispatcher) advanceTime(ts uint64) {
	simplelogger.AssertTrue(d.CurTime <= ts, "%v > %v", d.CurTime, ts)
	simplelogger.AssertTrue(d.CurTime <= d.eventQueue.NextTimestamp())
	if d.CurTime < ts {
		oldTime := d.CurTime
		d.CurTime = ts
		simplelogger.AssertTrue(d.CurTime <= d.eventQueue.NextTimestamp())
		elapsedTime := int64(d.CurTime - d.speedStartTime)
		elapsedRealTime := time.Since(d.speedStartRealTime) / time.Microsecond
		if elapsedRealTime > 0 && ts/1000000 != oldTime/1000000 {
			d.vis.AdvanceTime(ts, float64(elapsedTime)/float64(elapsedRealTime))

			if d.energyAnalyser != nil && ts%energy.ComputePeriod == 0 {
				d.energyAnalyser.StoreNetworkEnergy(ts)
				d.vis.UpdateNodesEnergy(d.energyAnalyser.GetLatestEnergyOfNodes(), ts, true)
			}
		}

		if d.cfg.Real {
			d.syncAllNodes()
		}
	}
}

func (d *Dispatcher) PostAsync(trivial bool, task func()) {
	if trivial {
		select {
		case d.taskChan <- task:
			break
		default:
			break
		}
	} else {
		d.taskChan <- task
	}
}

func (d *Dispatcher) handleTasks() {
	defer func() {
		err := recover()
		if err != nil {
			simplelogger.Errorf("dispatcher handle task failed: %+v", err)
		}
	}()

loop:
	for {
		select {
		case t := <-d.taskChan:
			t()
			// continue
		default:
			break loop
		}
	}
}

func (d *Dispatcher) WatchNode(nodeid NodeId) {
	d.watchingNodes[nodeid] = struct{}{}
}

func (d *Dispatcher) UnwatchNode(nodeid NodeId) {
	delete(d.watchingNodes, nodeid)
}

func (d *Dispatcher) IsWatching(nodeid NodeId) bool {
	_, ok := d.watchingNodes[nodeid]
	return ok
}

func (d *Dispatcher) GetWatchingNodes() []NodeId {
	watchingNodeIds := make([]NodeId, len(d.watchingNodes))
	j := 0
	for k := range d.watchingNodes {
		watchingNodeIds[j] = k
		j++
	}
	sort.Ints(watchingNodeIds)
	return watchingNodeIds
}

func (d *Dispatcher) GetAliveCount() int {
	return len(d.aliveNodes)
}

func (d *Dispatcher) GetNode(id NodeId) *Node {
	return d.nodes[id]
}

func (d *Dispatcher) GetFailedCount() int {
	failCount := 0
	for _, dn := range d.nodes {
		if dn.IsFailed() {
			failCount += 1
		}
	}
	return failCount
}

func (d *Dispatcher) SetNodePos(id NodeId, x, y int) {
	node := d.nodes[id]
	simplelogger.AssertNotNil(node)

	node.X, node.Y = x, y
	node.radioNode.SetNodePos(x, y)
	d.vis.SetNodePos(id, x, y)
}

func (d *Dispatcher) DeleteNode(id NodeId) {
	node := d.nodes[id]
	simplelogger.AssertNotNil(node)

	delete(d.nodes, id)
	delete(d.aliveNodes, id)
	delete(d.watchingNodes, id)
	if node.Rloc16 != threadconst.InvalidRloc16 {
		d.rloc16Map.Remove(node.Rloc16, node)
	}
	if node.ExtAddr != InvalidExtAddr {
		simplelogger.AssertTrue(d.extaddrMap[node.ExtAddr] == node)
		delete(d.extaddrMap, node.ExtAddr)
	}
	d.alarmMgr.DeleteNode(id)
	d.deletedNodes[id] = struct{}{}
	d.energyAnalyser.DeleteNode(id)
	d.vis.DeleteNode(id)
	d.radioModel.DeleteNode(id)
}

// SetNodeFailed sets the radio of the node to failed (true) or operational (false) state.
// Setting this will disable the automatic failure control (FailureCtrl).
func (d *Dispatcher) SetNodeFailed(id NodeId, fail bool) {
	node := d.nodes[id]
	simplelogger.AssertNotNil(node)

	// if radio is set to on/off explicitly, failureCtrl should not be used anymore
	node.SetFailTime(NonFailTime)

	if fail {
		node.Fail()
	} else {
		node.Recover()
	}
}

func (d *Dispatcher) SetSpeed(f float64) {
	ns := d.normalizeSpeed(f)
	if ns == d.speed {
		return
	}

	// sync the speed start time with the current time
	d.speedStartRealTime = time.Now()
	d.speedStartTime = d.CurTime
	d.speed = ns
	d.vis.SetSpeed(ns)
}

func (d *Dispatcher) normalizeSpeed(f float64) float64 {
	if f <= 0 {
		f = 0
	} else if f >= MaxSimulateSpeed {
		f = MaxSimulateSpeed
	}
	return f
}

func (d *Dispatcher) GetSpeed() float64 {
	return d.speed
}

func (d *Dispatcher) GetGlobalMessageDropRatio() float64 {
	return d.globalPacketLossRatio
}

func (d *Dispatcher) SetGlobalPacketLossRatio(plr float64) {
	if plr > 1 {
		plr = 1
	} else if plr < 0 {
		plr = 0
	}
	d.globalPacketLossRatio = plr
}

func (d *Dispatcher) convertNodeMilliTime(node *Node, milliTime uint32) uint64 {
	ts := node.CreateTime + uint64(milliTime)*1000 // convert to us

	// because timestamp on node is uint32_t, so it can not exceed 1293 hours, after that the timestamp rewinds from zero
	// so we should calculate the real timestamp.
	// This assumes that the node is not far behind in time
	for ts+(0xffffffff*1000) < d.CurTime {
		ts += 0xffffffff * 1000
	}

	return ts
}

func (d *Dispatcher) onStatusPushExtAddr(node *Node, oldExtAddr uint64) {
	if oldExtAddr == InvalidExtAddr {
		simplelogger.AssertTrue(d.extaddrMap[oldExtAddr] == nil)
	} else {
		simplelogger.AssertTrue(d.extaddrMap[oldExtAddr] == node)
		delete(d.extaddrMap, oldExtAddr)
	}
	simplelogger.AssertNil(d.extaddrMap[node.ExtAddr])

	d.extaddrMap[node.ExtAddr] = node
	d.vis.OnExtAddrChange(node.Id, node.ExtAddr)
}

func (d *Dispatcher) GetVisualizationOptions() VisualizationOptions {
	return d.visOptions
}

func (d *Dispatcher) SetVisualizationOptions(opts VisualizationOptions) {
	simplelogger.Debugf("dispatcher set visualization options: %+v", opts)
	d.visOptions = opts
}

// NotifyExit notifies the dispatcher that the node process has exited.
func (d *Dispatcher) NotifyExit(nodeid NodeId) {
	if !d.cfg.Real {
		d.setSleeping(nodeid)
	}
}

func (d *Dispatcher) NotifyCommand(nodeid NodeId) {
	d.setAlive(nodeid)
}

func (d *Dispatcher) dumpPacket(item *Event) {
	sb := strings.Builder{}
	_, _ = fmt.Fprintf(&sb, "DUMP:PACKET:%d:%d:", item.Timestamp, item.NodeId)
	for _, b := range item.Data {
		_, _ = fmt.Fprintf(&sb, "%02X", b)
	}

	_, _ = fmt.Fprintf(os.Stdout, "%s\n", sb.String())
}

func (d *Dispatcher) setNodeRole(node *Node, role OtDeviceRole) {
	node.Role = role
	d.vis.SetNodeRole(node.Id, role)
}

func (d *Dispatcher) handleCoapEvent(node *Node, argsStr string) {
	var err error

	if d.coaps == nil {
		// Coaps not enabled
		return
	}

	args := strings.Split(argsStr, ",")
	simplelogger.AssertTrue(len(args) > 0)
	action := args[0]

	if action == "send" || action == "recv" || action == "send_error" {
		var messageId, coapType, coapCode, port int

		simplelogger.AssertTrue(len(args) >= 7)

		messageId, err = strconv.Atoi(args[1])
		simplelogger.PanicIfError(err)

		coapType, err = strconv.Atoi(args[2])
		simplelogger.PanicIfError(err)

		coapCode, err = strconv.Atoi(args[3])
		simplelogger.PanicIfError(err)

		uri := args[4]

		ip := args[5]

		port, err = strconv.Atoi(args[6])
		simplelogger.PanicIfError(err)

		if action == "send" {
			d.coaps.OnSend(d.CurTime, node.Id, messageId, CoapType(coapType), CoapCode(coapCode), uri, ip, port)
		} else if action == "recv" {
			d.coaps.OnRecv(d.CurTime, node.Id, messageId, CoapType(coapType), CoapCode(coapCode), uri, ip, port)
		} else {
			simplelogger.AssertTrue(len(args) >= 7)
			threadError := args[6]

			d.coaps.OnSendError(node.Id, messageId, CoapType(coapType), CoapCode(coapCode), uri, ip, port, threadError)
		}
	} else {
		simplelogger.Warnf("unknown coap event: %+v", args)
	}
}

func (d *Dispatcher) EnableCoaps() {
	if d.coaps == nil {
		d.coaps = newCoapsHandler()
	}
}

func (d *Dispatcher) CollectCoapMessages() []*CoapMessage {
	if d.coaps != nil {
		return d.coaps.DumpMessages()
	} else {
		return nil
	}
}

func (d *Dispatcher) SetEnergyAnalyser(e *energy.EnergyAnalyser) {
	d.energyAnalyser = e
}

func (d *Dispatcher) GetRadioModel() radiomodel.RadioModel {
	return d.radioModel
}

func (d *Dispatcher) SetRadioModel(model radiomodel.RadioModel) {
	d.radioModel = model
}

func (d *Dispatcher) handleRadioState(node *Node, evt *Event) {
	simplelogger.AssertNotNil(node)
	subState := evt.RadioStateData.SubState
	state := evt.RadioStateData.State
	energyState := evt.RadioStateData.EnergyState
	simplelogger.Debugf("%v N=%v EnergyState=%+v SubState=%+v RadioState=%+v",
		evt.Timestamp, node.Id, energyState, subState, state)

	node.radioNode.SetRadioState(energyState, subState)
	node.radioNode.SetChannel(evt.RadioStateData.Channel)

	if d.energyAnalyser != nil {
		radioEnergy := d.energyAnalyser.GetNode(node.Id)
		simplelogger.AssertNotNil(radioEnergy)
		radioEnergy.SetRadioState(energyState, d.CurTime)
	}

	// if a next radio-state transition is indicated, make sure to schedule node wake-up for that time.
	if evt.Delay > 0 {
		radioWakeUpEvt := evt.Copy()
		radioWakeUpEvt.Timestamp += evt.Delay
		radioWakeUpEvt.MustDispatch = true
		d.eventQueue.Add(&radioWakeUpEvt)
	}
}

func min(t1 uint64, t2 uint64) uint64 {
	if t1 <= t2 {
		return t1
	}
	return t2
}<|MERGE_RESOLUTION|>--- conflicted
+++ resolved
@@ -305,19 +305,15 @@
 	nodeid := evt.NodeId
 	node := d.nodes[nodeid]
 
-<<<<<<< HEAD
 	if node == nil {
 		if !d.isDeleted(nodeid) {
 			// can not find the node, and the node is not registered (created by OTNS)
 			simplelogger.Warnf("Event (type %v) received from unknown Node %v, discarding.", evt.Type, evt.NodeId)
 		}
 		return // node was deleted already: just silently ignore event.
-=======
-	if d.isWatching(evt.NodeId) {
-		simplelogger.Infof("Node %d <<< %+v, cur time %d, node time %d, delay %d", evt.NodeId, *evt,
-			d.CurTime, int64(d.nodes[nodeid].CurTime)-int64(d.CurTime), evt.Delay)
->>>>>>> 7f47c5e7
-	}
+
+        }
+
 	d.setAlive(nodeid)          // node stays alive until Alarm event is received.
 	evt.Timestamp = d.CurTime   // timestamp incoming event
 	node.peerAddr = evt.SrcAddr // assign source address from event to node
@@ -534,17 +530,10 @@
 		// node time was already newer than the requested timestamp
 		return
 	}
-<<<<<<< HEAD
+
 	msg := &Event{
 		Type:      EventTypeAlarmFired,
 		Timestamp: timestamp,
-=======
-
-	d.alarmMgr.SetNotified(id)
-	d.setAlive(id)
-	if d.isWatching(id) {
-		simplelogger.Infof("Node %d >>> advance time %v -> %v", id, oldTime, timestamp)
->>>>>>> 7f47c5e7
 	}
 	node.sendEvent(msg) // actively move the node's virtual-time to new time using an alarm-event msg.
 }
@@ -707,24 +696,12 @@
 		return
 	}
 
-<<<<<<< HEAD
 	//   2) dispatcher's random packet loss Event (separate from radio model)
 	if d.globalPacketLossRatio > 0 {
 		datalen := len(evt.Data)
 		succRate := math.Pow(1.0-d.globalPacketLossRatio, float64(datalen)/128.0)
 		if rand.Float64() >= succRate {
 			return
-=======
-	dstnodeid := dstnode.Id
-	d.alarmMgr.SetNotified(dstnodeid)
-	d.setAlive(dstnodeid)
-
-	if d.isWatching(dstnodeid) {
-		if dstnode == srcnode {
-			simplelogger.Infof("Node %d >>> TX DONE", dstnodeid)
-		} else {
-			simplelogger.Infof("Node %d >>> received message from node %d", dstnodeid, srcnode.Id)
->>>>>>> 7f47c5e7
 		}
 	}
 
