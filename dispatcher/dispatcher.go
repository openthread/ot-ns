--- conflicted
+++ resolved
@@ -129,13 +129,9 @@
 }
 
 func NewDispatcher(ctx *progctx.ProgCtx, cfg *Config, cbHandler CallbackHandler) *Dispatcher {
-<<<<<<< HEAD
-	udpAddr, err := net.ResolveUDPAddr("udp4", ":9000")
-=======
 	simplelogger.AssertTrue(!cfg.Real || cfg.Speed == 1)
 
-	udpAddr, err := net.ResolveUDPAddr("udp4", "127.0.0.1:9000")
->>>>>>> 9c1dcbcd
+  udpAddr, err := net.ResolveUDPAddr("udp4", ":9000")
 	simplelogger.FatalIfError(err, err)
 	ln, err := net.ListenUDP("udp", udpAddr)
 	simplelogger.FatalIfError(err, err)
