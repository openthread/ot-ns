--- conflicted
+++ resolved
@@ -303,26 +303,13 @@
 func (d *Dispatcher) handleRecvEvent(evt *Event) {
 	nodeid := evt.NodeId
 	node := d.nodes[nodeid]
+
 	if node == nil {
 		if !d.isDeleted(nodeid) {
 			// can not find the node, and the node is not registered (created by OTNS)
 			simplelogger.Warnf("Event (type %v) received from unknown Node %v, discarding.", evt.Type, evt.NodeId)
 		}
-<<<<<<< HEAD
 		return // node was deleted already: just silently ignore event.
-=======
-
-		return
-	}
-
-	// assign source address from event to node
-	node := d.nodes[nodeid]
-	node.peerAddr = evt.SrcAddr
-
-	if d.IsWatching(evt.NodeId) {
-		simplelogger.Infof("Node %d <<< %+v, cur time %d, node time %d, delay %d", evt.NodeId, *evt,
-			d.CurTime, int64(d.nodes[nodeid].CurTime)-int64(d.CurTime), evt.Delay)
->>>>>>> e8a986e6
 	}
 	d.setAlive(nodeid)          // node stays alive until Alarm event is received.
 	evt.Timestamp = d.CurTime   // timestamp incoming event
@@ -540,17 +527,9 @@
 		// node time was already newer than the requested timestamp
 		return
 	}
-<<<<<<< HEAD
 	msg := &Event{
 		Type:      EventTypeAlarmFired,
 		Timestamp: timestamp,
-=======
-
-	d.alarmMgr.SetNotified(id)
-	d.setAlive(id)
-	if d.IsWatching(id) {
-		simplelogger.Infof("Node %d >>> advance time %v -> %v", id, oldTime, timestamp)
->>>>>>> e8a986e6
 	}
 	node.sendEvent(msg) // actively move the node's virtual-time to new time using an alarm-event msg.
 }
@@ -574,7 +553,8 @@
 
 // sendRadioCommRxStartEvents dispatches an event to nearby nodes eligible to receiving the frame.
 // It also logs the frame in pcap/dump and visualizes the sending.
-func (d *Dispatcher) sendRadioCommRxStartEvents(srcNode *Node, evt *Event) {
+func (d *Dispatcher) sendRadioCommRxStartEvents(srcNode *Node,
+	evt *Event) {
 	simplelogger.AssertTrue(evt.Type == EventTypeRadioCommStart)
 	if srcNode.isFailed {
 		return // source node can't send - don't send
@@ -635,7 +615,8 @@
 
 // sendRadioCommRxDoneEvents dispatches an event where >=1 nodes may receive a frame that is done
 // being transmitted, determines who receives it, and also does frame logging/pcap and visualization events.
-func (d *Dispatcher) sendRadioCommRxDoneEvents(srcNode *Node, evt *Event) {
+func (d *Dispatcher) sendRadioCommRxDoneEvents(srcNode *Node,
+	evt *Event) {
 	simplelogger.AssertTrue(evt.Type == EventTypeRadioRxDone)
 	if srcNode.isFailed {
 		return // source node can't send - don't send, and don't log in pcap.
@@ -692,13 +673,15 @@
 	}
 }
 
-func (d *Dispatcher) checkRadioReachable(src *Node, dst *Node) bool {
+func (d *Dispatcher) checkRadioReachable(src *Node,
+	dst *Node) bool {
 	// the RadioModel will check distance and radio-state of receivers.
 	return src != dst && src != nil && dst != nil &&
 		d.radioModel.CheckRadioReachable(src.radioNode, dst.radioNode)
 }
 
-func (d *Dispatcher) sendOneRadioFrame(evt *Event, srcnode *Node, dstnode *Node) {
+func (d *Dispatcher) sendOneRadioFrame(evt *Event,
+	srcnode *Node, dstnode *Node) {
 	simplelogger.AssertFalse(d.cfg.Real)
 	simplelogger.AssertTrue(EventTypeRadioCommStart == evt.Type || EventTypeRadioRxDone == evt.Type)
 	simplelogger.AssertTrue(srcnode != dstnode)
@@ -709,24 +692,12 @@
 		return
 	}
 
-<<<<<<< HEAD
 	//   2) dispatcher's random packet loss Event (separate from radio model)
 	if d.globalPacketLossRatio > 0 {
 		datalen := len(evt.Data)
 		succRate := math.Pow(1.0-d.globalPacketLossRatio, float64(datalen)/128.0)
 		if rand.Float64() >= succRate {
 			return
-=======
-	dstnodeid := dstnode.Id
-	d.alarmMgr.SetNotified(dstnodeid)
-	d.setAlive(dstnodeid)
-
-	if d.IsWatching(dstnodeid) {
-		if dstnode == srcnode {
-			simplelogger.Infof("Node %d >>> TX DONE", dstnodeid)
-		} else {
-			simplelogger.Infof("Node %d >>> received message from node %d", dstnodeid, srcnode.Id)
->>>>>>> e8a986e6
 		}
 	}
 
