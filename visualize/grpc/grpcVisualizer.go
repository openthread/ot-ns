--- conflicted
+++ resolved
@@ -45,12 +45,9 @@
 	server              *grpcServer
 	f                   *grpcField
 	showDemoLegendEvent *pb.VisualizeEvent
-<<<<<<< HEAD
 	replay              *replay.Replay
-=======
 
 	sync.Mutex
->>>>>>> 52c4255c
 }
 
 func (gv *grpcVisualizer) SetNetworkInfo(networkInfo visualize.NetworkInfo) {
@@ -143,14 +140,10 @@
 }
 
 func (gv *grpcVisualizer) Send(srcid NodeId, dstid NodeId, mvinfo *visualize.MsgVisualizeInfo) {
-<<<<<<< HEAD
+	gv.Lock()
+	defer gv.Unlock()
+
 	gv.AddVisualizationEvent(&pb.VisualizeEvent{Type: &pb.VisualizeEvent_Send{Send: &pb.SendEvent{
-=======
-	gv.Lock()
-	defer gv.Unlock()
-
-	gv.server.SendEvent(&pb.VisualizeEvent{Type: &pb.VisualizeEvent_Send{Send: &pb.SendEvent{
->>>>>>> 52c4255c
 		SrcId: int32(srcid),
 		DstId: int32(dstid),
 		MvInfo: &pb.MsgVisualizeInfo{
@@ -299,14 +292,10 @@
 }
 
 func (gv *grpcVisualizer) CountDown(duration time.Duration, text string) {
-<<<<<<< HEAD
+	gv.Lock()
+	defer gv.Unlock()
+
 	gv.AddVisualizationEvent(&pb.VisualizeEvent{Type: &pb.VisualizeEvent_CountDown{CountDown: &pb.CountDownEvent{
-=======
-	gv.Lock()
-	defer gv.Unlock()
-
-	gv.server.SendEvent(&pb.VisualizeEvent{Type: &pb.VisualizeEvent_CountDown{CountDown: &pb.CountDownEvent{
->>>>>>> 52c4255c
 		DurationMs: int64(duration / time.Millisecond),
 		Text:       text,
 	}}}, false)
